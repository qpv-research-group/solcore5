<<<<<<< HEAD
import types

import numpy as np

from solcore.absorption_calculator import (
    OptiStack,
    calculate_absorption_profile,
    calculate_rat,
)
from solcore.structure import Junction, Layer, TunnelJunction

# import matplotlib.pyplot as plt


def solve_tmm(solar_cell, options):
    """Calculates the reflection, transmission and absorption of a solar cell object
    using the transfer matrix method. Internally, it creates an OptiStack and then it
    calculates the optical properties of the whole structure. A substrate can be
    specified in the SolarCell object, which is treated as a semi-infinite transmission
    medium. Shading can also be specified (as a fraction).

    Relevant options are 'wl' (the wavelengths, in m), the incidence angle 'theta' (in
    degrees), the polarization 'pol' ('s', 'p' or 'u'), 'position' (locations in m at
    which depth-dependent absorption is calculated), 'no_back_reflexion' and
    'BL_correction'. 'no_back_reflexion' sets whether reflections from the back surface
    are suppressed (if set to True, the default), or taken into account (if set to
    False).  If 'BL_correction' is set to True, thick layers (thickness > 10*maximum
    wavelength) are treated incoherently using the Beer-Lambert law, to avoid the
    calculation of unphysical interference oscillations in the R/A/T spectra.  A
    coherency_list option can be provided: this should have elements equal to the total
    number of layers (if a Junction contains multiple Layers, each should have its own
    entry in the coherency list). Each element is either 'c' for coherent treatment of
    that layer or 'i' for incoherent treatment.  :param solar_cell: A SolarCell object
    :param options: Options for the solver :return: None
=======
from solcore.structure import Layer, Junction, TunnelJunction
from solcore.absorption_calculator import calculate_rat, OptiStack, calculate_absorption_profile

import numpy as np
import types
from warnings import warn


def solve_tmm(solar_cell, options):
    """ Calculates the reflection, transmission and absorption of a solar cell object using the transfer matrix method.
    Internally, it creates an OptiStack and then it calculates the optical properties of the whole structure.
    A substrate can be specified in the SolarCell object, which is treated as a semi-infinite transmission medium.
    Shading can also be specified (as a fraction).

    Relevant options are 'wl' (the wavelengths, in m), the incidence angle 'theta' (in degrees), the polarization 'pol' ('s',
    'p' or 'u'), 'position' (locations in m at which depth-dependent absorption is calculated), 'no_back_reflection' and 'BL_correction'.
    'no_back_reflection' sets whether reflections from the back surface are suppressed (if set to True, the default),
    or taken into account (if set to False).

    If 'BL_correction' is set to True, thick layers (thickness > 10*maximum wavelength) are treated incoherently using
    the Beer-Lambert law, to avoid the calculation of unphysical interference oscillations in the R/A/T spectra.

    A coherency_list option can be provided: this should have elements equal to the total number of layers (if a Junction
    contains multiple Layers, each should have its own entry in the coherency list). Each element is either 'c' for coherent
    treatment of that layer or 'i' for incoherent treatment.

    :param solar_cell: A SolarCell object
    :param options: Options for the solver
    :return: None
>>>>>>> 29cfd6cc
    """
    wl = options.wavelength
    BL_correction = options.BL_correction if "BL_correction" in options.keys() else True
    theta = options.theta if "theta" in options.keys() else 0  # angle IN DEGREES
    pol = options.pol if "pol" in options.keys() else "u"

    # We include the shadowing losses
    initial = (1 - solar_cell.shading) if hasattr(solar_cell, "shading") else 1

    # Now we calculate the absorbed and transmitted light. We first get all the relevant parameters from the objects
    all_layers = []
    widths = []
    n_layers_junction = []

    for j, layer_object in enumerate(solar_cell):

        # Attenuation due to absorption in the AR coatings or any layer in the front that is not part of the junction
        if type(layer_object) is Layer:
            all_layers.append(layer_object)
            widths.append(layer_object.width)
            n_layers_junction.append(1)

        # For each junction, and layer within the junction, we get the absorption coefficient and the layer width.
        elif type(layer_object) in [TunnelJunction, Junction]:
            n_layers_junction.append(len(layer_object))
            for i, layer in enumerate(layer_object):
                all_layers.append(layer)
                widths.append(layer.width)

    no_back_reflection = options.no_back_reflection if 'no_back_reflection' in options.keys() else True

    # With all the information, we create the optical stack
<<<<<<< HEAD
    no_back_reflexion = (
        options.no_back_reflexion if "no_back_reflexion" in options.keys() else True
    )

    full_stack = OptiStack(
        all_layers, no_back_reflexion=no_back_reflexion, substrate=solar_cell.substrate
    )
=======
    if 'no_back_reflexion' in options.keys():
        warn('The no_back_reflexion warning is deprecated. Use no_back_reflection instead.', FutureWarning)
        no_back_reflection = options.no_back_reflexion


    full_stack = OptiStack(all_layers, no_back_reflection=no_back_reflection, substrate=solar_cell.substrate)
>>>>>>> 29cfd6cc

    if "coherency_list" in options.keys():
        coherency_list = options.coherency_list
        coherent = False
        assert len(coherency_list) == full_stack.num_layers, (
            "Error: The coherency list must have as many elements (now {}) as the "
            "number of layers (now {}).".format(
                len(coherency_list), full_stack.num_layers
            )
        )
    else:
        coherency_list = None
        coherent = True

    if BL_correction and any(
        widths > 10 * np.max(wl)
    ):  # assume it's safe to ignore interference effects
        make_incoherent = np.where(np.array(widths) > 10 * np.max(wl))[0]
        print("Treating layer(s) " + str(make_incoherent).strip("[]") + " incoherently")
        if not "coherency_list" in options.keys():
            coherency_list = np.array(len(all_layers) * ["c"])
            coherent = False
        else:
            coherency_list = np.array(coherency_list)
        coherency_list[make_incoherent] = "i"
        coherency_list = coherency_list.tolist()

    position = options.position * 1e9
    profile_position = position[position < sum(full_stack.widths)]

<<<<<<< HEAD
    print("Calculating RAT...")
    RAT = calculate_rat(
        full_stack,
        wl * 1e9,
        angle=theta,
        coherent=coherent,
        coherency_list=coherency_list,
        no_back_reflexion=no_back_reflexion,
        pol=pol,
    )

    print("Calculating absorption profile...")
    out = calculate_absorption_profile(
        full_stack,
        wl * 1e9,
        dist=profile_position,
        angle=theta,
        no_back_reflexion=no_back_reflexion,
        pol=pol,
        coherent=coherent,
        coherency_list=coherency_list,
    )
=======
    print('Calculating RAT...')
    RAT = calculate_rat(full_stack, wl * 1e9, angle=theta,
                        coherent=coherent, coherency_list=coherency_list, no_back_reflection=no_back_reflection,
                        pol=pol)

    print('Calculating absorption profile...')
    out = calculate_absorption_profile(full_stack, wl * 1e9, dist=profile_position,
                                       angle=theta, no_back_reflection=no_back_reflection,
                                       pol=pol, coherent=coherent,
                                       coherency_list=coherency_list)
>>>>>>> 29cfd6cc

    # With all this information, we are ready to calculate the differential absorption function
    diff_absorption, all_absorbed = calculate_absorption_tmm(out, initial)

    # Each building block (layer or junction) needs to have access to the absorbed light in its region.
    # We update each object with that information.
    layer = 0
    A_per_layer = np.array(
        RAT["A_per_layer"][1:-1]
    )  # first entry is R, last entry is T
    for j in range(len(solar_cell)):

        solar_cell[j].diff_absorption = diff_absorption
        solar_cell[j].absorbed = types.MethodType(absorbed, solar_cell[j])
        solar_cell[j].layer_absorption = initial * np.sum(
            A_per_layer[layer : (layer + n_layers_junction[j])], axis=0
        )
        layer = layer + n_layers_junction[j]

    solar_cell.reflected = RAT["R"] * initial
    solar_cell.absorbed = sum(
        [solar_cell[x].layer_absorption for x in np.arange(len(solar_cell))]
    )
    solar_cell.transmitted = initial - solar_cell.reflected - solar_cell.absorbed


def absorbed(self, z):
    out = self.diff_absorption(self.offset + z) * (z < self.width)

    return out.T


def calculate_absorption_tmm(tmm_out, initial=1):
    all_z = tmm_out["position"] * 1e-9
    all_abs = initial * tmm_out["absorption"] / 1e-9

    def diff_absorption(z):
        idx = all_z.searchsorted(z)
        idx = np.where(idx <= len(all_z) - 2, idx, len(all_z) - 2)
        try:
            z1 = all_z[idx]
            z2 = all_z[idx + 1]

            f = (z - z1) / (z2 - z1)

            out = f * all_abs[:, idx] + (1 - f) * all_abs[:, idx + 1]

        except IndexError:
            out = all_abs[:, idx]

        return out

    all_absorbed = np.trapz(diff_absorption(all_z), all_z)

    return diff_absorption, all_absorbed<|MERGE_RESOLUTION|>--- conflicted
+++ resolved
@@ -1,4 +1,3 @@
-<<<<<<< HEAD
 import types
 
 import numpy as np
@@ -9,36 +8,6 @@
     calculate_rat,
 )
 from solcore.structure import Junction, Layer, TunnelJunction
-
-# import matplotlib.pyplot as plt
-
-
-def solve_tmm(solar_cell, options):
-    """Calculates the reflection, transmission and absorption of a solar cell object
-    using the transfer matrix method. Internally, it creates an OptiStack and then it
-    calculates the optical properties of the whole structure. A substrate can be
-    specified in the SolarCell object, which is treated as a semi-infinite transmission
-    medium. Shading can also be specified (as a fraction).
-
-    Relevant options are 'wl' (the wavelengths, in m), the incidence angle 'theta' (in
-    degrees), the polarization 'pol' ('s', 'p' or 'u'), 'position' (locations in m at
-    which depth-dependent absorption is calculated), 'no_back_reflexion' and
-    'BL_correction'. 'no_back_reflexion' sets whether reflections from the back surface
-    are suppressed (if set to True, the default), or taken into account (if set to
-    False).  If 'BL_correction' is set to True, thick layers (thickness > 10*maximum
-    wavelength) are treated incoherently using the Beer-Lambert law, to avoid the
-    calculation of unphysical interference oscillations in the R/A/T spectra.  A
-    coherency_list option can be provided: this should have elements equal to the total
-    number of layers (if a Junction contains multiple Layers, each should have its own
-    entry in the coherency list). Each element is either 'c' for coherent treatment of
-    that layer or 'i' for incoherent treatment.  :param solar_cell: A SolarCell object
-    :param options: Options for the solver :return: None
-=======
-from solcore.structure import Layer, Junction, TunnelJunction
-from solcore.absorption_calculator import calculate_rat, OptiStack, calculate_absorption_profile
-
-import numpy as np
-import types
 from warnings import warn
 
 
@@ -63,7 +32,6 @@
     :param solar_cell: A SolarCell object
     :param options: Options for the solver
     :return: None
->>>>>>> 29cfd6cc
     """
     wl = options.wavelength
     BL_correction = options.BL_correction if "BL_correction" in options.keys() else True
@@ -96,22 +64,12 @@
     no_back_reflection = options.no_back_reflection if 'no_back_reflection' in options.keys() else True
 
     # With all the information, we create the optical stack
-<<<<<<< HEAD
-    no_back_reflexion = (
-        options.no_back_reflexion if "no_back_reflexion" in options.keys() else True
-    )
-
-    full_stack = OptiStack(
-        all_layers, no_back_reflexion=no_back_reflexion, substrate=solar_cell.substrate
-    )
-=======
     if 'no_back_reflexion' in options.keys():
         warn('The no_back_reflexion warning is deprecated. Use no_back_reflection instead.', FutureWarning)
         no_back_reflection = options.no_back_reflexion
 
 
     full_stack = OptiStack(all_layers, no_back_reflection=no_back_reflection, substrate=solar_cell.substrate)
->>>>>>> 29cfd6cc
 
     if "coherency_list" in options.keys():
         coherency_list = options.coherency_list
@@ -142,30 +100,6 @@
     position = options.position * 1e9
     profile_position = position[position < sum(full_stack.widths)]
 
-<<<<<<< HEAD
-    print("Calculating RAT...")
-    RAT = calculate_rat(
-        full_stack,
-        wl * 1e9,
-        angle=theta,
-        coherent=coherent,
-        coherency_list=coherency_list,
-        no_back_reflexion=no_back_reflexion,
-        pol=pol,
-    )
-
-    print("Calculating absorption profile...")
-    out = calculate_absorption_profile(
-        full_stack,
-        wl * 1e9,
-        dist=profile_position,
-        angle=theta,
-        no_back_reflexion=no_back_reflexion,
-        pol=pol,
-        coherent=coherent,
-        coherency_list=coherency_list,
-    )
-=======
     print('Calculating RAT...')
     RAT = calculate_rat(full_stack, wl * 1e9, angle=theta,
                         coherent=coherent, coherency_list=coherency_list, no_back_reflection=no_back_reflection,
@@ -176,7 +110,6 @@
                                        angle=theta, no_back_reflection=no_back_reflection,
                                        pol=pol, coherent=coherent,
                                        coherency_list=coherency_list)
->>>>>>> 29cfd6cc
 
     # With all this information, we are ready to calculate the differential absorption function
     diff_absorption, all_absorbed = calculate_absorption_tmm(out, initial)

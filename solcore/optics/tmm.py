--- conflicted
+++ resolved
@@ -71,7 +71,8 @@
     full_stack = OptiStack(all_layers, no_back_reflexion=no_back_reflexion, substrate=solar_cell.substrate)
 
     position = options.position * 1e9
-<<<<<<< HEAD
+    
+    # P-Tillman beginning
     
     try:
         angle = options.angle
@@ -125,7 +126,8 @@
             solar_cell[j].absorbed = absorption_position_resolved[j]
             solar_cell[j].absorbed_in_layer = absorption_per_layer[j]
  
-=======
+# P-Tillmann end
+
     profile_position = position[position < sum(stack.widths)]
 
     print('Calculating RAT...')
@@ -163,7 +165,7 @@
         previous_abs = previous_abs + solar_cell[j].layer_absorption
         layer = layer + n_layers_junction[j]
 
->>>>>>> ed5f871b
+# my code
     solar_cell.reflected = RAT['R'] * initial
     solar_cell.absorbed = sum([solar_cell[x].layer_absorption for x in np.arange(len(solar_cell))])
     solar_cell.transmitted = initial - solar_cell.reflected - solar_cell.absorbed

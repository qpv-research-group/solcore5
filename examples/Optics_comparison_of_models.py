import matplotlib.pyplot as plt
import numpy as np

from solcore import material, si
from solcore.light_source import LightSource
from solcore.solar_cell import SolarCell
from solcore.solar_cell_solver import default_options, solar_cell_solver
from solcore.structure import Junction, Layer

# user options
T = 298
wl = si(np.linspace(400, 900, 80), "nm")
light_source = LightSource(
    source_type="standard",
    version="AM1.5g",
    x=wl,
    output_units="photon_flux_per_m",
    concentration=1,
)
opts = default_options
<<<<<<< HEAD
opts.wavelength, opts.no_back_reflexion, opts.size, opts.light_source, opts.T_ambient = (
    wl,
    False,
    [400, 400],
    light_source,
    T,
)
=======
opts.wavelength, opts.no_back_reflection, opts.size, opts.light_source, opts.T_ambient = \
    wl, False, [400, 400], light_source, T
>>>>>>> 29cfd6cc
opts.recalculate_absorption = True
# The size of the unit cell for the RCWA structure is 400 x 400 nm

# Defining all the materials we need
Air = material("Air")(T=T)
p_GaAs = material("GaAs")(T=T, Na=si("4e18cm-3"))  # for the GaAs cell emitter
n_GaAs = material("GaAs")(T=T, Nd=si("2e17cm-3"))  # for the GaAs cell base
AlAs, GaAs = material("AlAs")(T=T), material("GaAs")(T=T)  # for the DBR
SiO2 = material("SiO2", sopra=True)(T=T)  # for the spacer layer
TiO2 = material("TiO2", sopra=True)(T=T)  # for the nanoparticles

# some parameters for the QE solver
for mat in [n_GaAs, p_GaAs]:
    mat.hole_mobility, mat.electron_mobility, mat.permittivity = 3.4e-3, 5e-2, 9
    n_GaAs.hole_diffusion_length, p_GaAs.electron_diffusion_length = (
        si("500nm"),
        si("5um"),
    )

# Define the different parts of the structure we will use. For the GaAs junction, we use the depletion approximation
GaAs_junction = [
    Junction(
        [
            Layer(width=si("100nm"), material=p_GaAs, role="emitter"),
            Layer(width=si("400nm"), material=n_GaAs, role="base"),
        ],
        T=T,
        kind="DA",
    )
]

# this creates 10 repetitions of the AlAs and GaAs layers, to make the DBR structure
DBR = 10 * [
    Layer(width=si("73nm"), material=AlAs),
    Layer(width=si("60nm"), material=GaAs),
]

# The layer with nanoparticles
NP_layer = [
    Layer(
        si("50nm"),
        Air,
        geometry=[{"type": "circle", "mat": TiO2, "center": (200, 200), "radius": 50}],
    )
]

substrate = [Layer(width=si("50um"), material=GaAs)]
spacer = [Layer(width=si("25nm"), material=SiO2)]

# --------------------------------------------------------------------------
# solar cell with SiO2 coating
solar_cell = SolarCell(spacer + GaAs_junction + substrate)

opts.optics_method = "TMM"
solar_cell_solver(solar_cell, "qe", opts)
TMM_EQE = solar_cell[1].eqe(opts.wavelength)

opts.optics_method = "BL"
solar_cell_solver(solar_cell, "qe", opts)
BL_EQE = solar_cell[1].eqe(opts.wavelength)

# --------------------------------------------------------------------------
# as above, with a DBR on the back
solar_cell = SolarCell(spacer + GaAs_junction + DBR + substrate)

opts.optics_method = "TMM"
solar_cell_solver(solar_cell, "qe", opts)
TMM_EQE_DBR = solar_cell[1].eqe(opts.wavelength)

# --------------------------------------------------------------------------
# cell with TiO2 nanocylinder array on the front
solar_cell = SolarCell(NP_layer + spacer + GaAs_junction + DBR + substrate)

opts.optics_method = "RCWA"
opts.orders = 49  # number of diffraction orders to keep in the RCWA solver
solar_cell_solver(solar_cell, "qe", opts)
RCWA_EQE_NP = solar_cell[2].eqe(opts.wavelength)

opts.optics_method = "TMM"
solar_cell_solver(solar_cell, "qe", opts)
TMM_EQE_NP = solar_cell[2].eqe(opts.wavelength)

opts.optics_method = "BL"
solar_cell_solver(solar_cell, "qe", opts)
BL_EQE_NP = solar_cell[2].eqe(opts.wavelength)

plt.figure()
plt.plot(
    wl * 1e9, BL_EQE_NP, wl * 1e9, TMM_EQE, wl * 1e9, TMM_EQE_DBR, wl * 1e9, RCWA_EQE_NP
)
plt.legend(
    labels=[
        "Beer-Lambert law (all structures)",
        "TMM (GaAs SC)",
        "TMM (GaAs SC + DBR)",
        "RCWA (GaAs SC + NP array + DBR)",
    ]
)
plt.xlabel("Wavelength (nm)")
plt.ylabel("Quantum efficiency")
plt.show()<|MERGE_RESOLUTION|>--- conflicted
+++ resolved
@@ -18,18 +18,14 @@
     concentration=1,
 )
 opts = default_options
-<<<<<<< HEAD
-opts.wavelength, opts.no_back_reflexion, opts.size, opts.light_source, opts.T_ambient = (
+opts.wavelength, opts.no_back_reflection, opts.size, opts.light_source, opts.T_ambient = (
     wl,
     False,
     [400, 400],
     light_source,
     T,
 )
-=======
-opts.wavelength, opts.no_back_reflection, opts.size, opts.light_source, opts.T_ambient = \
-    wl, False, [400, 400], light_source, T
->>>>>>> 29cfd6cc
+
 opts.recalculate_absorption = True
 # The size of the unit cell for the RCWA structure is 400 x 400 nm
 

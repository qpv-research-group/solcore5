--- conflicted
+++ resolved
@@ -28,13 +28,8 @@
 
 options = State()
 options.wavelength = wl
-<<<<<<< HEAD
-options.optics_method = "TMM"
-options.no_back_reflexion = False
-=======
 options.optics_method = 'TMM'
 options.no_back_reflection = False
->>>>>>> 29cfd6cc
 options.BL_correction = True
 options.recalculate_absorption = True
 
